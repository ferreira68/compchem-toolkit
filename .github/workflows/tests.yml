--- conflicted
+++ resolved
@@ -54,23 +54,15 @@
           nox --python=${{ matrix.python }}
 
       - name: Upload coverage data
-<<<<<<< HEAD
-        uses: "actions/upload-artifact@v3"
-=======
         if: always() && matrix.session == 'tests'
         uses: "actions/upload-artifact@v4"
->>>>>>> eb5ad930
         with:
           name: coverage-data
           path: ".coverage.*"
 
       - name: Upload documentation
-<<<<<<< HEAD
-        uses: actions/upload-artifact@v3
-=======
         if: matrix.session == 'docs-build'
         uses: actions/upload-artifact@v4
->>>>>>> eb5ad930
         with:
           name: docs
           path: docs/_build