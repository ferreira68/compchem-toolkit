name: Tests

on: [push, pull_request]

jobs:
  tests:
    name: ${{ matrix.python }} / ${{ matrix.os }}
    runs-on: ${{ matrix.os }}
    strategy:
      fail-fast: false
      matrix:
        python: ["3.10", "3.11", "3.12"]
        os: [ubuntu-latest, windows-latest, macos-latest]
    env:
      POETRY_VERSION: "1.6.0"
      FORCE_COLOR: "1"
      PRE_COMMIT_COLOR: "always"
    steps:
      - name: Check out the repository
        uses: actions/checkout@v4

      - name: Set up Python ${{ matrix.python }}
        uses: actions/setup-python@v5
        with:
          python-version: ${{ matrix.python }}

      - name: Upgrade pip
        run: |
          pip install --constraint=.github/workflows/constraints.txt pip
          pip --version

      - name: Install Poetry
        uses: abatilo/actions-poetry@v3
        with:
          poetry-version: ${{ env.POETRY_VERSION }}

      - name: Setup local virtual environment
        run: |
          poetry config virtualenvs.create true --local
          poetry config virtualenvs.in-project false --local

      - name: Install package
        run: |
          poetry install

      - name: Install Nox
        uses: excitedleigh/setup-nox@v2.1.0

      - name: Install poetry-nox
        run: pip install nox-poetry

      - name: Run Nox
        run: |
          nox --python=${{ matrix.python }}

      - name: Upload coverage data
        if: always() && matrix.session == 'tests'
        uses: "actions/upload-artifact@v4"
        with:
          name: coverage-data
          path: ".coverage.*"

      - name: Upload documentation
        if: matrix.session == 'docs-build'
        uses: actions/upload-artifact@v4
        with:
          name: docs
<<<<<<< HEAD
          path: docs/_build
=======
          path: docs/_build

  coverage:
    runs-on: ubuntu-latest
    needs: tests
    steps:
      - name: Check out the repository
        uses: actions/checkout@v4

      - name: Set up Python
        uses: actions/setup-python@v5
        with:
          python-version: "3.10"

      - name: Upgrade pip
        run: |
          pip install --constraint=.github/workflows/constraints.txt pip
          pip --version

      - name: Install Poetry
        uses: abatilo/actions-poetry@v3
        with:
          poetry-version: ${{ matrix.poetry-version }}

      - name: Install Nox
        uses: excitedleigh/setup-nox@v2.0.0

      - name: Install poetry-nox
        run: pip install nox-poetry

      - name: Download coverage data
        uses: actions/download-artifact@v3
        with:
          name: coverage-data

      - name: Combine coverage data and display human readable report
        run: |
          nox --session=coverage

      - name: Create coverage report
        run: |
          nox --session=coverage -- xml

      - name: Upload coverage report
        uses: codecov/codecov-action@v4
>>>>>>> e94bdc8b
<|MERGE_RESOLUTION|>--- conflicted
+++ resolved
@@ -65,52 +65,4 @@
         uses: actions/upload-artifact@v4
         with:
           name: docs
-<<<<<<< HEAD
-          path: docs/_build
-=======
-          path: docs/_build
-
-  coverage:
-    runs-on: ubuntu-latest
-    needs: tests
-    steps:
-      - name: Check out the repository
-        uses: actions/checkout@v4
-
-      - name: Set up Python
-        uses: actions/setup-python@v5
-        with:
-          python-version: "3.10"
-
-      - name: Upgrade pip
-        run: |
-          pip install --constraint=.github/workflows/constraints.txt pip
-          pip --version
-
-      - name: Install Poetry
-        uses: abatilo/actions-poetry@v3
-        with:
-          poetry-version: ${{ matrix.poetry-version }}
-
-      - name: Install Nox
-        uses: excitedleigh/setup-nox@v2.0.0
-
-      - name: Install poetry-nox
-        run: pip install nox-poetry
-
-      - name: Download coverage data
-        uses: actions/download-artifact@v3
-        with:
-          name: coverage-data
-
-      - name: Combine coverage data and display human readable report
-        run: |
-          nox --session=coverage
-
-      - name: Create coverage report
-        run: |
-          nox --session=coverage -- xml
-
-      - name: Upload coverage report
-        uses: codecov/codecov-action@v4
->>>>>>> e94bdc8b
+          path: docs/_build