--- conflicted
+++ resolved
@@ -4,11 +4,8 @@
 
 jobs:
   tests:
-<<<<<<< HEAD
+    name: ${{ matrix.python }} / ${{ matrix.os }}
     name: ${{ matrix.python }} ${{ matrix.os }}
-=======
-    name: ${{ matrix.python }} / ${{ matrix.os }}
->>>>>>> 7420f537
     runs-on: ${{ matrix.os }}
     strategy:
       fail-fast: false
@@ -17,10 +14,6 @@
         os: [ubuntu-latest, windows-latest, macos-latest]
     env:
       POETRY_VERSION: "1.6.0"
-<<<<<<< HEAD
-      NOXSESSION: ${{ matrix.session }}
-=======
->>>>>>> 7420f537
       FORCE_COLOR: "1"
       PRE_COMMIT_COLOR: "always"
     steps:
