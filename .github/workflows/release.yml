--- conflicted
+++ resolved
@@ -30,18 +30,12 @@
           pip --version
 
       - name: Install Poetry
-<<<<<<< HEAD
-        run: |
-          curl -sSL https://install.python-poetry.org | python3 -
-          echo "${HOME}/.local/bin" >> $GITHUB_PATH
+        uses: abatilo/actions-poetry@v3
+        with:
+          poetry-version: ${{ env.POETRY_VERSION }}
 
       - name: Install dependencies
         run: poetry install
-=======
-        uses: abatilo/actions-poetry@v3
-        with:
-          poetry-version: ${{ env.POETRY_VERSION }}
->>>>>>> e94bdc8b
 
       - name: Check if there is a parent commit
         id: check-parent-commit
